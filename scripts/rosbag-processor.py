#!/usr/bin/env python

import genpy.rostime
import imutils
import numpy as np
import rosbag
import subprocess
import sys
import time
import yaml

from helper_functions import CentroidFinder, NoiseFilter, PnPSolver
from helper_functions import convert_image, rectify, show_image

class Timer(object):
  '''
  Prints elapsed time to terminal.
  '''
  def __init__(self, name=None):
    self._name = name
  def __enter__(self):
    self._tstart = time.time()
  def __exit__(self, type, value, traceback):
    if self._name:
        print '[%s]' % self._name,
    print '\nElapsed: %s seconds' %(time.time() - self._tstart)

def status(length, percent):
  '''
  Prints percentage completion to terminal.
  '''
  sys.stdout.write('\x1B[2K') # Erase entire current line
  sys.stdout.write('\x1B[0E') # Move to the beginning of the current line
  progress = "Progress: ["
  for i in range(0, length):
    if i < length * percent:
      progress += '='
    else:
      progress += ' '
  progress += "] " + str(round(percent * 100.0, 2)) + "%"
  sys.stdout.write(progress)
  sys.stdout.flush()

if __name__ == "__main__":

<<<<<<< HEAD
  # Set flags
  flag_images = False
  flag_debug_images = False
  flag_debug_messages = False

  # Get bag directory and set CSV filename
=======
  # Set global variables
  flag_show_images = True
  flag_show_debug_images = False
  flag_show_debug_messages = False
>>>>>>> 5ab25b07
  bagpath = sys.argv[1]
  bagdir = bagpath[:bagpath.rfind('/') + 1]
  bagname = bagpath[bagpath.rfind('/') + 1:]
  filename = bagdir + 'CSV_' + bagname[:-4] + '.csv'
<<<<<<< HEAD

  # Start CSV variable with header
  poses = ['time[s.ns],x[m],y[m],z[m]\n']

  # Set desired start bagtime
=======
  rosbag_t0 = None
  t_start = None
  poses = []
  poses.append('time[s.ns],elapsed[s.ns],x[m],y[m],z[m],yaw[deg],pitch[deg],roll[deg],rx[deg],ry[deg],rz[deg]\n')

  # Parse user input
>>>>>>> 5ab25b07
  des_start = 0
  rotate = False
  if len(sys.argv) > 2:
    for arg in sys.argv[2:]:
      if arg == '-r':
        rotate = True
      elif arg[:3] == '-s=':
        des_start = int(arg[3:])
      else:
        raise Exception('Invalid input.')

  # Get camera info and rosbag start time
  rosbag_t0 = None
  with rosbag.Bag(bagpath) as bag:
    for topic, msg, t in bag.read_messages():
      if rosbag_t0 is None: 
        rosbag_t0 = t.to_sec()
        des_start = genpy.rostime.Time(rosbag_t0 + des_start)
      if topic == '/camera/camera_info':
        mtx = np.array([msg.K[0:3],msg.K[3:6],msg.K[6:9]])
        dist = np.array(msg.D)
        break

  mtx = np.array([[1145.953000785388, 0, 411.1893737660826], [0, 1385.249633866688, 494.4492909205217], [0, 0, 1]])
  dist = np.array([-0.7810106770746291, 0.7750640784868206, 0.01639797415212634, 0.04021032166044865, 0])

  # Create processing objects
<<<<<<< HEAD
  cfinder = CentroidFinder(flag_debug_images,flag_debug_messages)
  nfilter = NoiseFilter(flag_debug_images,flag_debug_messages)
  psolver = PnPSolver(mtx, dist, flag_debug_images,flag_debug_messages)
=======
  cfinder = CentroidFinder(flag_show_debug_images,flag_show_debug_messages)
  nfilter = NoiseFilter(flag_show_debug_images,flag_show_debug_messages)
  # We rectify the image before finding centroids, so the points passed to the PnPSolver do not have any distortion. Set the distortion matrix for the PnPSolver to zero. 
  pnp_dist = 0
  psolver = PnPSolver(mtx, pnp_dist, flag_show_debug_images,flag_show_debug_messages)
>>>>>>> 5ab25b07

  # Set variables to show progress
  info_dict = yaml.load(subprocess.Popen(['rosbag', 'info', '--yaml', bagpath], stdout=subprocess.PIPE).communicate()[0])
  duration = info_dict['duration']
  start_time = info_dict['start']
  
  with Timer():
    with open(filename,'w') as f:
      with rosbag.Bag(bagpath) as bag:
        last_time = time.clock()
        for topic, msg, t in bag.read_messages(start_time=des_start):

          if t_start is None:
            t_start = t

          if time.clock() - last_time > .1:
            percent = (t.to_sec() - start_time) / duration
            status(40, percent)
            last_time = time.clock()

          if topic == '/camera/image_raw':

            # Convert ROS message to OpenCV image
<<<<<<< HEAD
            img = convert_image(msg, mtx, dist, flag = flag_debug_images)
            show_image('original', img, flag = flag_images)
=======
            img = convert_image(msg, flag = flag_show_debug_images)
            show_image('original', img, flag = flag_show_images)
>>>>>>> 5ab25b07

            # Rotate image if using Yellow Hex
            if rotate:
              img = imutils.rotate_bound(img, 90)
              show_image('rotated', img, flag = flag_show_images)

            # Rectify image
            img = rectify(img, mtx, dist)
            show_image('rectified', img, flag = flag_show_images)

            # Find initial centroids
            centroids, img_cent = cfinder.get_centroids(img)
            show_image('initial centroids', img_cent, flag = flag_images)

            # Process for noise
<<<<<<< HEAD
            filtered, img_filt = nfilter.filter_noise(img, centroids)
            show_image('filtered centroids', img_filt, flag = flag_images)

            # Solve for pose
            position, orientation, img_solv = psolver.solve_pnp(img, filtered)
            show_image('found feature', img_solv, flag = flag_images)

            # Append position and associated bag time to CSV save variable
            x,y,z = position
            poses.append('%d.%0.9d,%s,%s,%s\n' %(t.secs,t.nsecs,x,y,z))
=======
            centroids, img_filt = nfilter.filter_noise(img, centroids)
            show_image('filtered centroids', img_filt, flag = flag_show_images)

            # Solve for pose
            position, yawpitchroll, orientation, img_solv = psolver.solve_pnp(img, centroids)
            show_image('found feature', img_solv, duration = 1, flag = flag_show_images)

            # Save pose with bag time to list
            if not position[0] is None:
              elapsed = t - t_start
              x,y,z = position
              yaw,pitch,roll = yawpitchroll
              rx,ry,rz = orientation
              poses.append('%d.%0.9d,%d.%0.9d,%0.5f,%0.5f,%0.5f,%0.5f,%0.5f,%0.5f,%0.5f,%0.5f,%0.5f\n' %(t.secs,t.nsecs,elapsed.secs,elapsed.nsecs,x,y,z,yaw,pitch,roll,rx,ry,rz))
>>>>>>> 5ab25b07

            # In the event of an error that crashes this script, we don't want to lose too much information. Save to file every so many lines.
            if len(poses) > 10:
              # Write to file
              for p in poses:
                f.write(p)
              poses = []

        # Write the final few poses to file
        for p in poses:
          f.write(p)        
        status(40, 1)
<|MERGE_RESOLUTION|>--- conflicted
+++ resolved
@@ -13,9 +13,6 @@
 from helper_functions import convert_image, rectify, show_image
 
 class Timer(object):
-  '''
-  Prints elapsed time to terminal.
-  '''
   def __init__(self, name=None):
     self._name = name
   def __enter__(self):
@@ -26,9 +23,6 @@
     print '\nElapsed: %s seconds' %(time.time() - self._tstart)
 
 def status(length, percent):
-  '''
-  Prints percentage completion to terminal.
-  '''
   sys.stdout.write('\x1B[2K') # Erase entire current line
   sys.stdout.write('\x1B[0E') # Move to the beginning of the current line
   progress = "Progress: ["
@@ -43,37 +37,20 @@
 
 if __name__ == "__main__":
 
-<<<<<<< HEAD
-  # Set flags
-  flag_images = False
-  flag_debug_images = False
-  flag_debug_messages = False
-
-  # Get bag directory and set CSV filename
-=======
   # Set global variables
   flag_show_images = True
   flag_show_debug_images = False
   flag_show_debug_messages = False
->>>>>>> 5ab25b07
   bagpath = sys.argv[1]
   bagdir = bagpath[:bagpath.rfind('/') + 1]
   bagname = bagpath[bagpath.rfind('/') + 1:]
   filename = bagdir + 'CSV_' + bagname[:-4] + '.csv'
-<<<<<<< HEAD
-
-  # Start CSV variable with header
-  poses = ['time[s.ns],x[m],y[m],z[m]\n']
-
-  # Set desired start bagtime
-=======
   rosbag_t0 = None
   t_start = None
   poses = []
   poses.append('time[s.ns],elapsed[s.ns],x[m],y[m],z[m],yaw[deg],pitch[deg],roll[deg],rx[deg],ry[deg],rz[deg]\n')
 
   # Parse user input
->>>>>>> 5ab25b07
   des_start = 0
   rotate = False
   if len(sys.argv) > 2:
@@ -86,12 +63,11 @@
         raise Exception('Invalid input.')
 
   # Get camera info and rosbag start time
-  rosbag_t0 = None
   with rosbag.Bag(bagpath) as bag:
     for topic, msg, t in bag.read_messages():
       if rosbag_t0 is None: 
         rosbag_t0 = t.to_sec()
-        des_start = genpy.rostime.Time(rosbag_t0 + des_start)
+        des_start = rosbag_t0 + des_start
       if topic == '/camera/camera_info':
         mtx = np.array([msg.K[0:3],msg.K[3:6],msg.K[6:9]])
         dist = np.array(msg.D)
@@ -101,19 +77,13 @@
   dist = np.array([-0.7810106770746291, 0.7750640784868206, 0.01639797415212634, 0.04021032166044865, 0])
 
   # Create processing objects
-<<<<<<< HEAD
-  cfinder = CentroidFinder(flag_debug_images,flag_debug_messages)
-  nfilter = NoiseFilter(flag_debug_images,flag_debug_messages)
-  psolver = PnPSolver(mtx, dist, flag_debug_images,flag_debug_messages)
-=======
   cfinder = CentroidFinder(flag_show_debug_images,flag_show_debug_messages)
   nfilter = NoiseFilter(flag_show_debug_images,flag_show_debug_messages)
   # We rectify the image before finding centroids, so the points passed to the PnPSolver do not have any distortion. Set the distortion matrix for the PnPSolver to zero. 
   pnp_dist = 0
   psolver = PnPSolver(mtx, pnp_dist, flag_show_debug_images,flag_show_debug_messages)
->>>>>>> 5ab25b07
 
-  # Set variables to show progress
+  # Set variables to determine progress
   info_dict = yaml.load(subprocess.Popen(['rosbag', 'info', '--yaml', bagpath], stdout=subprocess.PIPE).communicate()[0])
   duration = info_dict['duration']
   start_time = info_dict['start']
@@ -122,7 +92,7 @@
     with open(filename,'w') as f:
       with rosbag.Bag(bagpath) as bag:
         last_time = time.clock()
-        for topic, msg, t in bag.read_messages(start_time=des_start):
+        for topic, msg, t in bag.read_messages(start_time=genpy.rostime.Time(des_start)):
 
           if t_start is None:
             t_start = t
@@ -135,13 +105,8 @@
           if topic == '/camera/image_raw':
 
             # Convert ROS message to OpenCV image
-<<<<<<< HEAD
-            img = convert_image(msg, mtx, dist, flag = flag_debug_images)
-            show_image('original', img, flag = flag_images)
-=======
             img = convert_image(msg, flag = flag_show_debug_images)
             show_image('original', img, flag = flag_show_images)
->>>>>>> 5ab25b07
 
             # Rotate image if using Yellow Hex
             if rotate:
@@ -154,21 +119,9 @@
 
             # Find initial centroids
             centroids, img_cent = cfinder.get_centroids(img)
-            show_image('initial centroids', img_cent, flag = flag_images)
+            show_image('initial centroids', img_cent, flag = flag_show_images)
 
             # Process for noise
-<<<<<<< HEAD
-            filtered, img_filt = nfilter.filter_noise(img, centroids)
-            show_image('filtered centroids', img_filt, flag = flag_images)
-
-            # Solve for pose
-            position, orientation, img_solv = psolver.solve_pnp(img, filtered)
-            show_image('found feature', img_solv, flag = flag_images)
-
-            # Append position and associated bag time to CSV save variable
-            x,y,z = position
-            poses.append('%d.%0.9d,%s,%s,%s\n' %(t.secs,t.nsecs,x,y,z))
-=======
             centroids, img_filt = nfilter.filter_noise(img, centroids)
             show_image('filtered centroids', img_filt, flag = flag_show_images)
 
@@ -183,9 +136,8 @@
               yaw,pitch,roll = yawpitchroll
               rx,ry,rz = orientation
               poses.append('%d.%0.9d,%d.%0.9d,%0.5f,%0.5f,%0.5f,%0.5f,%0.5f,%0.5f,%0.5f,%0.5f,%0.5f\n' %(t.secs,t.nsecs,elapsed.secs,elapsed.nsecs,x,y,z,yaw,pitch,roll,rx,ry,rz))
->>>>>>> 5ab25b07
 
-            # In the event of an error that crashes this script, we don't want to lose too much information. Save to file every so many lines.
+            # In the event of an error, we don't want to lose too much information. Save to file every so many lines.
             if len(poses) > 10:
               # Write to file
               for p in poses:
